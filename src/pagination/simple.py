# Copyright 2022 Vioshim
#
# Licensed under the Apache License, Version 2.0 (the "License");
# you may not use this file except in compliance with the License.
# You may obtain a copy of the License at
#
#      https://www.apache.org/licenses/LICENSE-2.0
#
# Unless required by applicable law or agreed to in writing, software
# distributed under the License is distributed on an "AS IS" BASIS,
# WITHOUT WARRANTIES OR CONDITIONS OF ANY KIND, either express or implied.
# See the License for the specific language governing permissions and
# limitations under the License.

from __future__ import annotations

<<<<<<< HEAD
from typing import (
    Any,
    Callable,
    Generic,
    Iterable,
    NamedTuple,
    Optional,
    Sized,
    TypeVar,
    Union,
)

from discord import (
    AllowedMentions,
    ButtonStyle,
    DiscordException,
=======
from typing import Any, Callable, Generic, Iterable, Optional, Sized, TypeVar, Union

from discord import (
    AllowedMentions,
>>>>>>> 9ae5e361
    Embed,
    File,
    GuildSticker,
    Interaction,
    InteractionResponse,
    Member,
    Message,
    MessageReference,
<<<<<<< HEAD
    PartialEmoji,
=======
>>>>>>> 9ae5e361
    PartialMessage,
    StickerItem,
    User,
)
from discord.abc import Messageable, Snowflake
from discord.ui import Button, button

from src.pagination.view_base import Basic

_T = TypeVar("_T", bound=Sized)

__all__ = ("Simple",)


class ArrowEmotes(NamedTuple):
    START = PartialEmoji(name="DoubleArrowLeft", id=972196330808160296)
    BACK = PartialEmoji(name="ArrowLeft", id=972196330837528606)
    FORWARD = PartialEmoji(name="ArrowRight", id=972196330892058684)
    END = PartialEmoji(name="DoubleArrowRight", id=972196330942390372)
    CLOSE = PartialEmoji(name="Stop", id=972196330795585567)


def default_parser(item: _T) -> tuple[str, str]:
    """Standard parser for elements

    Parameters
    ----------
    item : _T
        Element to parse as

    Returns
    -------
    tuple[str, str]
        Resulting pair
    """

    if isinstance(item, tuple):
        return item
    if not (name := getattr(item, "name", None)):
        name = str(item)
    if not (description := getattr(item, "description", None)):
        description = repr(item)
    return name, description


class Simple(Generic[_T], Basic):
    """A Paginator for View-only purposes"""

    def __init__(
        self,
        *,
        member: Union[Member, User],
        values: Iterable[_T],
        target: Optional[Messageable] = None,
        timeout: Optional[float] = 180.0,
        embed: Embed = None,
        inline: bool = False,
        entries_per_page: int = 25,
        parser: Callable[[_T], tuple[str, str]] = None,
        sort_key: Callable[[_T], Any] = None,
        modifying_embed: bool = True,
    ):
        """Init Method

        Parameters
        ----------
        member : Union[Member, User]
            Member
        target : Optional[Messageable]
            Destination
        values : Iterable[T], optional
            Provided Values, defaults to frozenset()
        timeout : Float, optional
            Provided timeout, defaults to 180.0
        embed : Embed. optional
            Embed to display, defaults to None
        inline : bool, optional
            If the values need to be inline or not, defaults to False
        entries_per_page : int, optional
            The max amount of entries per page, defaults to 25
        parser : Callable[[_T], tuple[str, str]]
            Parser method, defaults to lambda x: str(x), repr(x)
        sort_key : Callable[[_T], Any], optional
            key used for sorting
        """
<<<<<<< HEAD
        super(Simple, self).__init__(member=member, target=target, timeout=timeout, embed=embed)
=======
        super().__init__(
            member=member,
            target=target,
            timeout=timeout,
            embed=embed,
        )
>>>>>>> 9ae5e361
        self.modifying_embed = modifying_embed
        if not isinstance(values, Iterable):
            name = values.__class__.__name__ if values is not None else "None"
            raise TypeError(f"{name} is not iterable.")
        items: list[_T] = list(values)
        self._sort_key = sort_key
        self._values = items
        self.inline = inline
        self._pos = 0
        self._parser = parser
        self._entries_per_page = entries_per_page
        if not isinstance(values, list) or sort_key:
            self.sort(sort_key=sort_key)

    def sort(self, sort_key: Callable[[_T], Any] = None, reverse: bool = False) -> None:
        """Sort method used for the view's values

        Attributes
        ----------
        key : Callable[[_T], Any], optional
            key to use for sorting, defaults to None
        reverse : bool, optional
            sets the order to reverse, defaults to False
        """
        try:
            self._sort_key = sort_key
            self.values.sort(key=sort_key, reverse=reverse)
        except TypeError:
            self._sort_key = str
            self.values.sort(key=str, reverse=reverse)

    @property
    def pos(self):
        return self._pos

    @pos.setter
    def pos(self, pos: int):
        self._pos = pos
<<<<<<< HEAD
=======
        self.menu_format()
>>>>>>> 9ae5e361

    @pos.deleter
    def pos(self):
        self._pos = 0
<<<<<<< HEAD
=======
        self.menu_format()
>>>>>>> 9ae5e361

    @property
    def parser(self):
        if self._parser:
            return self._parser
        return default_parser
<<<<<<< HEAD

    @parser.setter
    def parser(self, parser: Callable[[_T], tuple[str, str]]):
        self._parser = parser

=======

    @parser.setter
    def parser(self, parser: Callable[[_T], tuple[str, str]]):
        self._parser = parser
        self.menu_format()

>>>>>>> 9ae5e361
    @parser.deleter
    def parser(self):
        self._parser = None

    @property
    def values(self) -> list[_T]:
        return self._values

    @values.setter
    def values(self, values: Iterable[_T]):
        if not isinstance(values, Iterable):
            name = values.__class__.__name__ if values is not None else "None"
            raise TypeError(f"{name} is not iterable.")
        items: list[_T] = list(values)
        self._values = items
        self.sort()

    @property
    def entries_per_page(self) -> int:
        return self._entries_per_page

    @entries_per_page.setter
    def entries_per_page(self, entries_per_page: int):
        self._entries_per_page = entries_per_page
        self._pos = 0

    @entries_per_page.deleter
    def entries_per_page(self):
        self._entries_per_page = 25
        self._pos = 0

    def to_components(self) -> list[dict[str, Any]]:
        self.menu_format()
        return super(Simple, self).to_components()

    @entries_per_page.deleter
    def entries_per_page(self):
        self._entries_per_page = 25
        self._pos = 0
        self.menu_format()

    def buttons_format(self) -> None:
        """This method formats the first buttons based on the
        current page that is being viewed..
        """
        self.first.disabled = self._pos == 0
        self.previous.disabled = self._pos == 0
        if chunks := len(self.values[:: self._entries_per_page]):
            self.next.disabled = self._pos == chunks - 1
            self.last.disabled = self._pos == chunks - 1
        else:
            self.next.disabled = True
            self.last.disabled = True

    def menu_format(self):
        """Default Formatter"""
        self.buttons_format()
        if self.entries_per_page != 1:
            self.embed.clear_fields()
<<<<<<< HEAD
        chunks = len(self.values[:: self.entries_per_page]) or (self.pos + 1)
        self.embed.set_footer(text=f"Page {self.pos + 1} / {chunks}", icon_url=self.embed.footer.icon_url)
        amount = self.entries_per_page * self.pos
        for item in map(self.parser, self.values[amount : amount + self.entries_per_page]):
            name, value = map(str, item)
=======
        if chunks := len(self.values[:: self.entries_per_page]):
            self.embed.set_footer(
                text=f"Page {self.pos + 1} / {chunks}",
                icon_url=self.embed.footer.icon_url,
            )
        else:
            self.embed.set_footer(
                text=f"Page {self.pos + 1} / {self.pos + 1}",
                icon_url=self.embed.footer.icon_url,
            )
        amount = self.entries_per_page * self.pos
        for item in self.values[amount : amount + self.entries_per_page]:
            name, value = map(str, self.parser(item))
>>>>>>> 9ae5e361
            if self.entries_per_page == 1:
                self.embed.title = name[:256]
                self.embed.description = value[:4096]
            else:
<<<<<<< HEAD
                self.embed.add_field(name=name[:256], value=value[:1024], inline=self.inline)

    async def send(
        self,
        content: str = None,
        *,
        tts: bool = False,
        embed: Embed = None,
        embeds: list[Embed] = None,
        file: File = None,
        files: list[File] = None,
        stickers: list[Union[GuildSticker, StickerItem]] = None,
        delete_after: float = None,
        nonce: int = None,
        allowed_mentions: AllowedMentions = None,
        reference: Union[Message, MessageReference, PartialMessage] = None,
        mention_author: bool = False,
        username: str = None,
        avatar_url: str = None,
        ephemeral: bool = False,
        thread: Snowflake = None,
        editing_original: bool = False,
        **kwargs,
=======
                self.embed.add_field(
                    name=name[:256],
                    value=value[:1024],
                    inline=self.inline,
                )

    async def send(
        self,
        content: str = None,
        *,
        tts: bool = False,
        embed: Embed = None,
        embeds: list[Embed] = None,
        file: File = None,
        files: list[File] = None,
        stickers: list[Union[GuildSticker, StickerItem]] = None,
        delete_after: float = None,
        nonce: int = None,
        allowed_mentions: AllowedMentions = None,
        reference: Union[Message, MessageReference, PartialMessage] = None,
        mention_author: bool = False,
        username: str = None,
        avatar_url: str = None,
        ephemeral: bool = False,
        thread: Snowflake = None,
        editing_original: bool = False,
        **kwargs,
    ) -> None:
        """Sends the paginator towards the defined destination

        Attributes
        ----------
        content : str, optional
            message's content
        tts : bool, optional
            message's tts, defaults to False
        embed : Embed, optional
            message's embed, defaults to None
            if set as None, no embed is generated.
        embeds : list[Embed], optional
            message's embeds, defaults to None
        file : File, optional
            message's file, defaults to None'
        files : list[File], optional
            message's file, defaults to None
        stickers : list[Union[GuildSticker, StickerItem]], optional
            message's stickers, defaults to None
        delete_after : float, optional
            defaults to None
        nonce : int, optional
            message's nonce, defaults to None
        allowed_mentions : AllowedMentions, optional
            message's allowed mentions, defaults MISSING
        reference : Union[Message, MessageReference, PartialMessage], optional
            message's reference, defaults to None
        mention_author : bool, optional
            if mentions the author of the message, defaults to MISSING
        username : str, Optional
            webhook username to send as, defaults to None
        avatar_url: str, optional
            webhook avatar_url to send as, defaults to None
        ephemeral: bool, optional
            if message is ephemeral, defaults to False
        thread: Snowflake, optional
            if message is sent to a thread, defaults to None
        """
        self.menu_format()
        return await super(Simple, self).send(
            content=content,
            tts=tts,
            embed=embed,
            embeds=embeds,
            file=file,
            files=files,
            stickers=stickers,
            delete_after=delete_after,
            nonce=nonce,
            allowed_mentions=allowed_mentions,
            reference=reference,
            mention_author=mention_author,
            username=username,
            avatar_url=avatar_url,
            ephemeral=ephemeral,
            thread=thread,
            editing_original=editing_original,
            **kwargs,
        )

    async def edit(
        self,
        interaction: Interaction,
        page: Optional[int] = None,
>>>>>>> 9ae5e361
    ) -> None:
        """Sends the paginator towards the defined destination

        Attributes
        ----------
        content : str, optional
            message's content
        tts : bool, optional
            message's tts, defaults to False
        embed : Embed, optional
            message's embed, defaults to None
            if set as None, no embed is generated.
        embeds : list[Embed], optional
            message's embeds, defaults to None
        file : File, optional
            message's file, defaults to None'
        files : list[File], optional
            message's file, defaults to None
        stickers : list[Union[GuildSticker, StickerItem]], optional
            message's stickers, defaults to None
        delete_after : float, optional
            defaults to None
        nonce : int, optional
            message's nonce, defaults to None
        allowed_mentions : AllowedMentions, optional
            message's allowed mentions, defaults MISSING
        reference : Union[Message, MessageReference, PartialMessage], optional
            message's reference, defaults to None
        mention_author : bool, optional
            if mentions the author of the message, defaults to MISSING
        username : str, Optional
            webhook username to send as, defaults to None
        avatar_url: str, optional
            webhook avatar_url to send as, defaults to None
        ephemeral: bool, optional
            if message is ephemeral, defaults to False
        thread: Snowflake, optional
            if message is sent to a thread, defaults to None
        """
        self.menu_format()
        return await super(Simple, self).send(
            content=content,
            tts=tts,
            embed=embed,
            embeds=embeds,
            file=file,
            files=files,
            stickers=stickers,
            delete_after=delete_after,
            nonce=nonce,
            allowed_mentions=allowed_mentions,
            reference=reference,
            mention_author=mention_author,
            username=username,
            avatar_url=avatar_url,
            ephemeral=ephemeral,
            thread=thread,
            editing_original=editing_original,
            **kwargs,
        )

    async def edit(self, interaction: Interaction, page: Optional[int] = None) -> None:
        """This method edits the pagination's page given an index.

        Parameters
        ----------
        page : int, optional
            page's index, defaults to None
        """
        data = {}

        if self.modifying_embed:
            data["embed"] = self.embed

        if isinstance(page, int):
            self.pos = page
<<<<<<< HEAD
            self.menu_format()
=======
>>>>>>> 9ae5e361
            data["view"] = self

        resp: InteractionResponse = interaction.response

        if not resp.is_done():
<<<<<<< HEAD
            return await resp.edit_message(**data)
        try:
            if message := self.message or interaction.message:
                await message.edit(**data)
            else:
                self.message = await interaction.edit_original_message(**data)
        except DiscordException:
            self.stop()

    @button(emoji=ArrowEmotes.START, row=0, custom_id="first", style=ButtonStyle.blurple)
    async def first(self, interaction: Interaction, _: Button) -> None:
=======
            await resp.edit_message(**data)
        elif message := self.message:
            await message.edit(**data)

    @button(
        emoji=":lasttrack:952522808347467807",
        row=0,
        custom_id="first",
    )
    async def first(
        self,
        interaction: Interaction,
        _: Button,
    ) -> None:
>>>>>>> 9ae5e361
        """
        Method used to reach next first of the pagination

        Parameters
        ----------
        interaction: Interaction
            Current interaction of the user
        _: Button
            Button which interacts with the User
        """
        return await self.edit(interaction=interaction, page=0)

<<<<<<< HEAD
    @button(emoji=ArrowEmotes.BACK, row=0, custom_id="previous", style=ButtonStyle.blurple)
    async def previous(self, interaction: Interaction, _: Button) -> None:
=======
    @button(
        emoji=":fastreverse:952522808599126056",
        row=0,
        custom_id="previous",
    )
    async def previous(
        self,
        interaction: Interaction,
        _: Button,
    ) -> None:
>>>>>>> 9ae5e361
        """
        Method used to reach previous page of the pagination

        Parameters
        ----------
        interaction: Interaction
            Current interaction of the user
        _: Button
            Button which interacts with the User
        """
        return await self.edit(interaction=interaction, page=self._pos - 1)

<<<<<<< HEAD
    @button(emoji=ArrowEmotes.CLOSE, row=0, custom_id="finish", style=ButtonStyle.blurple)
    async def finish(self, interaction: Interaction, _: Button) -> None:
=======
    @button(
        emoji=":stop:952522808573968454",
        row=0,
        custom_id="finish",
    )
    async def finish(
        self,
        interaction: Interaction,
        _: Button,
    ) -> None:
>>>>>>> 9ae5e361
        """
        Method used to conclude the pagination

        Parameters
        ----------
        interaction: discord.Interaction
            Current interaction of the user
        _: discord.ui.Button
            Button which interacts with the User
        """
        resp: InteractionResponse = interaction.response
<<<<<<< HEAD
        if interaction.message.flags.ephemeral:
            await resp.edit_message(view=None)
        else:
            await interaction.message.delete(delay=0)
        self.stop()

    @button(emoji=ArrowEmotes.FORWARD, row=0, custom_id="next", style=ButtonStyle.blurple)
    async def next(self, interaction: Interaction, _: Button) -> None:
=======
        if not resp.is_done():
            await resp.pong()
        await self.delete()

    @button(
        emoji=":fastforward:952522808347488326",
        row=0,
        custom_id="next",
    )
    async def next(
        self,
        interaction: Interaction,
        _: Button,
    ) -> None:
>>>>>>> 9ae5e361
        """
        Method used to reach next page of the pagination

        Parameters
        ----------
        interaction: discord.Interaction
            Current interaction of the user
        _: discord.ui.Button
            Button which interacts with the User
        """
<<<<<<< HEAD
        await self.edit(interaction=interaction, page=self._pos + 1)

    @button(emoji=ArrowEmotes.END, row=0, custom_id="last", style=ButtonStyle.blurple)
    async def last(self, interaction: Interaction, _: Button) -> None:
=======
        return await self.edit(interaction=interaction, page=self._pos + 1)

    @button(
        emoji=":nexttrack:952522808355848292",
        row=0,
        custom_id="last",
    )
    async def last(
        self,
        interaction: Interaction,
        _: Button,
    ) -> None:
>>>>>>> 9ae5e361
        """
        Method used to reach last page of the pagination

        Parameters
        ----------
        interaction: discord.Interaction
            Current interaction of the user
        _: discord.ui.Button
            Button which interacts with the User
        """
<<<<<<< HEAD
        await self.edit(interaction=interaction, page=len(self.values[:: self._entries_per_page]) - 1)
=======
        return await self.edit(
            interaction=interaction,
            page=len(self.values[:: self._entries_per_page]) - 1,
        )
>>>>>>> 9ae5e361
<|MERGE_RESOLUTION|>--- conflicted
+++ resolved
@@ -14,7 +14,6 @@
 
 from __future__ import annotations
 
-<<<<<<< HEAD
 from typing import (
     Any,
     Callable,
@@ -31,12 +30,6 @@
     AllowedMentions,
     ButtonStyle,
     DiscordException,
-=======
-from typing import Any, Callable, Generic, Iterable, Optional, Sized, TypeVar, Union
-
-from discord import (
-    AllowedMentions,
->>>>>>> 9ae5e361
     Embed,
     File,
     GuildSticker,
@@ -45,10 +38,7 @@
     Member,
     Message,
     MessageReference,
-<<<<<<< HEAD
     PartialEmoji,
-=======
->>>>>>> 9ae5e361
     PartialMessage,
     StickerItem,
     User,
@@ -134,16 +124,7 @@
         sort_key : Callable[[_T], Any], optional
             key used for sorting
         """
-<<<<<<< HEAD
         super(Simple, self).__init__(member=member, target=target, timeout=timeout, embed=embed)
-=======
-        super().__init__(
-            member=member,
-            target=target,
-            timeout=timeout,
-            embed=embed,
-        )
->>>>>>> 9ae5e361
         self.modifying_embed = modifying_embed
         if not isinstance(values, Iterable):
             name = values.__class__.__name__ if values is not None else "None"
@@ -182,38 +163,21 @@
     @pos.setter
     def pos(self, pos: int):
         self._pos = pos
-<<<<<<< HEAD
-=======
-        self.menu_format()
->>>>>>> 9ae5e361
 
     @pos.deleter
     def pos(self):
         self._pos = 0
-<<<<<<< HEAD
-=======
-        self.menu_format()
->>>>>>> 9ae5e361
 
     @property
     def parser(self):
         if self._parser:
             return self._parser
         return default_parser
-<<<<<<< HEAD
 
     @parser.setter
     def parser(self, parser: Callable[[_T], tuple[str, str]]):
         self._parser = parser
 
-=======
-
-    @parser.setter
-    def parser(self, parser: Callable[[_T], tuple[str, str]]):
-        self._parser = parser
-        self.menu_format()
-
->>>>>>> 9ae5e361
     @parser.deleter
     def parser(self):
         self._parser = None
@@ -273,61 +237,16 @@
         self.buttons_format()
         if self.entries_per_page != 1:
             self.embed.clear_fields()
-<<<<<<< HEAD
         chunks = len(self.values[:: self.entries_per_page]) or (self.pos + 1)
         self.embed.set_footer(text=f"Page {self.pos + 1} / {chunks}", icon_url=self.embed.footer.icon_url)
         amount = self.entries_per_page * self.pos
         for item in map(self.parser, self.values[amount : amount + self.entries_per_page]):
             name, value = map(str, item)
-=======
-        if chunks := len(self.values[:: self.entries_per_page]):
-            self.embed.set_footer(
-                text=f"Page {self.pos + 1} / {chunks}",
-                icon_url=self.embed.footer.icon_url,
-            )
-        else:
-            self.embed.set_footer(
-                text=f"Page {self.pos + 1} / {self.pos + 1}",
-                icon_url=self.embed.footer.icon_url,
-            )
-        amount = self.entries_per_page * self.pos
-        for item in self.values[amount : amount + self.entries_per_page]:
-            name, value = map(str, self.parser(item))
->>>>>>> 9ae5e361
             if self.entries_per_page == 1:
                 self.embed.title = name[:256]
                 self.embed.description = value[:4096]
             else:
-<<<<<<< HEAD
                 self.embed.add_field(name=name[:256], value=value[:1024], inline=self.inline)
-
-    async def send(
-        self,
-        content: str = None,
-        *,
-        tts: bool = False,
-        embed: Embed = None,
-        embeds: list[Embed] = None,
-        file: File = None,
-        files: list[File] = None,
-        stickers: list[Union[GuildSticker, StickerItem]] = None,
-        delete_after: float = None,
-        nonce: int = None,
-        allowed_mentions: AllowedMentions = None,
-        reference: Union[Message, MessageReference, PartialMessage] = None,
-        mention_author: bool = False,
-        username: str = None,
-        avatar_url: str = None,
-        ephemeral: bool = False,
-        thread: Snowflake = None,
-        editing_original: bool = False,
-        **kwargs,
-=======
-                self.embed.add_field(
-                    name=name[:256],
-                    value=value[:1024],
-                    inline=self.inline,
-                )
 
     async def send(
         self,
@@ -411,72 +330,6 @@
             **kwargs,
         )
 
-    async def edit(
-        self,
-        interaction: Interaction,
-        page: Optional[int] = None,
->>>>>>> 9ae5e361
-    ) -> None:
-        """Sends the paginator towards the defined destination
-
-        Attributes
-        ----------
-        content : str, optional
-            message's content
-        tts : bool, optional
-            message's tts, defaults to False
-        embed : Embed, optional
-            message's embed, defaults to None
-            if set as None, no embed is generated.
-        embeds : list[Embed], optional
-            message's embeds, defaults to None
-        file : File, optional
-            message's file, defaults to None'
-        files : list[File], optional
-            message's file, defaults to None
-        stickers : list[Union[GuildSticker, StickerItem]], optional
-            message's stickers, defaults to None
-        delete_after : float, optional
-            defaults to None
-        nonce : int, optional
-            message's nonce, defaults to None
-        allowed_mentions : AllowedMentions, optional
-            message's allowed mentions, defaults MISSING
-        reference : Union[Message, MessageReference, PartialMessage], optional
-            message's reference, defaults to None
-        mention_author : bool, optional
-            if mentions the author of the message, defaults to MISSING
-        username : str, Optional
-            webhook username to send as, defaults to None
-        avatar_url: str, optional
-            webhook avatar_url to send as, defaults to None
-        ephemeral: bool, optional
-            if message is ephemeral, defaults to False
-        thread: Snowflake, optional
-            if message is sent to a thread, defaults to None
-        """
-        self.menu_format()
-        return await super(Simple, self).send(
-            content=content,
-            tts=tts,
-            embed=embed,
-            embeds=embeds,
-            file=file,
-            files=files,
-            stickers=stickers,
-            delete_after=delete_after,
-            nonce=nonce,
-            allowed_mentions=allowed_mentions,
-            reference=reference,
-            mention_author=mention_author,
-            username=username,
-            avatar_url=avatar_url,
-            ephemeral=ephemeral,
-            thread=thread,
-            editing_original=editing_original,
-            **kwargs,
-        )
-
     async def edit(self, interaction: Interaction, page: Optional[int] = None) -> None:
         """This method edits the pagination's page given an index.
 
@@ -492,16 +345,12 @@
 
         if isinstance(page, int):
             self.pos = page
-<<<<<<< HEAD
             self.menu_format()
-=======
->>>>>>> 9ae5e361
             data["view"] = self
 
         resp: InteractionResponse = interaction.response
 
         if not resp.is_done():
-<<<<<<< HEAD
             return await resp.edit_message(**data)
         try:
             if message := self.message or interaction.message:
@@ -513,22 +362,6 @@
 
     @button(emoji=ArrowEmotes.START, row=0, custom_id="first", style=ButtonStyle.blurple)
     async def first(self, interaction: Interaction, _: Button) -> None:
-=======
-            await resp.edit_message(**data)
-        elif message := self.message:
-            await message.edit(**data)
-
-    @button(
-        emoji=":lasttrack:952522808347467807",
-        row=0,
-        custom_id="first",
-    )
-    async def first(
-        self,
-        interaction: Interaction,
-        _: Button,
-    ) -> None:
->>>>>>> 9ae5e361
         """
         Method used to reach next first of the pagination
 
@@ -541,21 +374,8 @@
         """
         return await self.edit(interaction=interaction, page=0)
 
-<<<<<<< HEAD
     @button(emoji=ArrowEmotes.BACK, row=0, custom_id="previous", style=ButtonStyle.blurple)
     async def previous(self, interaction: Interaction, _: Button) -> None:
-=======
-    @button(
-        emoji=":fastreverse:952522808599126056",
-        row=0,
-        custom_id="previous",
-    )
-    async def previous(
-        self,
-        interaction: Interaction,
-        _: Button,
-    ) -> None:
->>>>>>> 9ae5e361
         """
         Method used to reach previous page of the pagination
 
@@ -568,21 +388,8 @@
         """
         return await self.edit(interaction=interaction, page=self._pos - 1)
 
-<<<<<<< HEAD
     @button(emoji=ArrowEmotes.CLOSE, row=0, custom_id="finish", style=ButtonStyle.blurple)
     async def finish(self, interaction: Interaction, _: Button) -> None:
-=======
-    @button(
-        emoji=":stop:952522808573968454",
-        row=0,
-        custom_id="finish",
-    )
-    async def finish(
-        self,
-        interaction: Interaction,
-        _: Button,
-    ) -> None:
->>>>>>> 9ae5e361
         """
         Method used to conclude the pagination
 
@@ -594,7 +401,6 @@
             Button which interacts with the User
         """
         resp: InteractionResponse = interaction.response
-<<<<<<< HEAD
         if interaction.message.flags.ephemeral:
             await resp.edit_message(view=None)
         else:
@@ -603,22 +409,6 @@
 
     @button(emoji=ArrowEmotes.FORWARD, row=0, custom_id="next", style=ButtonStyle.blurple)
     async def next(self, interaction: Interaction, _: Button) -> None:
-=======
-        if not resp.is_done():
-            await resp.pong()
-        await self.delete()
-
-    @button(
-        emoji=":fastforward:952522808347488326",
-        row=0,
-        custom_id="next",
-    )
-    async def next(
-        self,
-        interaction: Interaction,
-        _: Button,
-    ) -> None:
->>>>>>> 9ae5e361
         """
         Method used to reach next page of the pagination
 
@@ -629,25 +419,10 @@
         _: discord.ui.Button
             Button which interacts with the User
         """
-<<<<<<< HEAD
         await self.edit(interaction=interaction, page=self._pos + 1)
 
     @button(emoji=ArrowEmotes.END, row=0, custom_id="last", style=ButtonStyle.blurple)
     async def last(self, interaction: Interaction, _: Button) -> None:
-=======
-        return await self.edit(interaction=interaction, page=self._pos + 1)
-
-    @button(
-        emoji=":nexttrack:952522808355848292",
-        row=0,
-        custom_id="last",
-    )
-    async def last(
-        self,
-        interaction: Interaction,
-        _: Button,
-    ) -> None:
->>>>>>> 9ae5e361
         """
         Method used to reach last page of the pagination
 
@@ -658,11 +433,4 @@
         _: discord.ui.Button
             Button which interacts with the User
         """
-<<<<<<< HEAD
-        await self.edit(interaction=interaction, page=len(self.values[:: self._entries_per_page]) - 1)
-=======
-        return await self.edit(
-            interaction=interaction,
-            page=len(self.values[:: self._entries_per_page]) - 1,
-        )
->>>>>>> 9ae5e361
+        await self.edit(interaction=interaction, page=len(self.values[:: self._entries_per_page]) - 1)