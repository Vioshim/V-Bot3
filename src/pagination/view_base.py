--- conflicted
+++ resolved
@@ -15,11 +15,7 @@
 from __future__ import annotations
 
 from datetime import datetime
-<<<<<<< HEAD
 from typing import Optional, Union
-=======
-from typing import Optional, TypeVar, Union
->>>>>>> 9ae5e361
 
 from discord import (
     AllowedMentions,
@@ -45,11 +41,6 @@
 
 from src.utils.etc import WHITE_BAR
 from src.utils.functions import embed_modifier
-<<<<<<< HEAD
-=======
-
-_M = TypeVar("_M", bound=Messageable)
->>>>>>> 9ae5e361
 
 __all__ = ("Basic",)
 
@@ -60,11 +51,7 @@
     def __init__(
         self,
         *,
-<<<<<<< HEAD
         target: Optional[Messageable] = None,
-=======
-        target: _M = None,
->>>>>>> 9ae5e361
         member: Union[Member, User] = None,
         timeout: Optional[float] = 180.0,
         embed: Optional[Embed] = None,
@@ -100,14 +87,7 @@
         embed.set_author(name=member.display_name, icon_url=member.display_avatar.url)
         if isinstance(member, Member):
             guild = member.guild
-<<<<<<< HEAD
             embed.set_footer(text=guild.name, icon_url=guild.icon.url)
-=======
-            embed.set_footer(
-                text=guild.name,
-                icon_url=guild.icon.url,
-            )
->>>>>>> 9ae5e361
         self.embed = embed
         self.member = member
         self.target = target
@@ -241,11 +221,8 @@
                 return
 
             if not resp.is_done():
-<<<<<<< HEAD
                 if isinstance(target, Thread) and target.archived:
                     await target.edit(archived=True)
-=======
->>>>>>> 9ae5e361
                 await resp.defer(ephemeral=ephemeral, thinking=thinking)
 
             try:
