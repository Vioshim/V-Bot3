--- conflicted
+++ resolved
@@ -23,20 +23,7 @@
 from src.structures.move import Move
 from src.utils.functions import fix
 
-<<<<<<< HEAD
 __all__ = ("Movepool", "MovepoolEncoder", "MovepoolDecoder")
-=======
-__all__ = (
-    "Movepool",
-    "MovepoolEncoder",
-    "MovepoolDecoder",
-)
-
-move_set = set[Move]
-frozen_set = frozenset[Move]
-move_dict = dict[int, set[Move]]
-frozen_dict = frozendict[int, frozenset[Move]]
->>>>>>> 9ae5e361
 
 
 @dataclass(unsafe_hash=True, repr=False, slots=True)
@@ -54,7 +41,6 @@
     other: frozenset[Move] = field(default_factory=frozenset)
 
     def __post_init__(self):
-<<<<<<< HEAD
         self.level = frozendict({int(k): x for k, v in self.level.items() if (x := frozenset(v))})
         self.tm = frozenset(self.tm)
         self.event = frozenset(self.event)
@@ -76,17 +62,6 @@
             levelup=item["levelup"],
             other=item["other"],
         )
-=======
-        level = {int(k): frozen_set(v) for k, v in self.level.items()}
-        level = {int(k): v for k, v in level.items() if v}
-        self.level = frozen_dict(level)
-        self.tm = frozen_set(self.tm)
-        self.event = frozen_set(self.event)
-        self.tutor = frozen_set(self.tutor)
-        self.egg = frozen_set(self.egg)
-        self.levelup = frozen_set(self.levelup)
-        self.other = frozen_set(self.other)
->>>>>>> 9ae5e361
 
     @classmethod
     def from_record(cls, item) -> Optional[Movepool]:
@@ -301,26 +276,14 @@
         """
         return bool(item in self.__call__())
 
-<<<<<<< HEAD
     def assign(self, key: str, value: Optional[str | set[Move] | dict[int, set[Move]]] = None):
-=======
-    def assign(
-        self,
-        key: str,
-        value: str | set[Move] | dict[int, set[Move]] = None,
-    ):
->>>>>>> 9ae5e361
         """Assigning method for movepool
 
         Parameters
         ----------
         key : str
             Element in specific to set
-<<<<<<< HEAD
         value : Optional[str | set[Move] | dict[int, set[Move]]]
-=======
-        value : Union[str, move_set, frozendict[int, move_set]]
->>>>>>> 9ae5e361
             Values to set
         """
         key = fix(key)
@@ -333,7 +296,6 @@
                         index, items = part.split(": ")
                         aux[index] = items.split(",")
                     except ValueError:
-<<<<<<< HEAD
                         continue
                 value = aux
             else:
@@ -354,38 +316,6 @@
             self.level = frozendict(level)
         elif isinstance(value := value or set(), Iterable):
             moves = frozenset({data for item in value if (data := Move.deduce(item))})
-=======
-                        continue
-                value = aux
-            else:
-                value = value.split(",")
-
-        if key == "LEVEL":
-            if isinstance(value := value or {}, dict):
-                level: move_dict = {}
-                for key, value in value.items():
-                    key = str(key)
-                    if not key.isdigit():
-                        continue
-
-                    moves = move_set()
-                    for item in value:
-                        if data := Move.deduce(item):
-                            moves.add(data)
-                    if (key := int(key)) != 0:
-                        level[key] = frozen_set(moves)
-                    else:
-                        self.levelup |= frozen_set(moves)
-                self.level = frozen_dict(level)
-        elif isinstance(value := value or set(), Iterable):
-            moves = move_set()
-            for item in value:
-                if data := Move.deduce(item):
-                    moves.add(data)
-
-            moves = frozen_set(moves)
-
->>>>>>> 9ae5e361
             match key:
                 case "LEVEL":
                     self.level.setdefault(1, frozenset())
@@ -403,26 +333,14 @@
                 case _:
                     self.other |= moves
 
-<<<<<<< HEAD
     def __setitem__(self, key: str, value: set[Move] | dict[int, set[Move]]):
-=======
-    def __setitem__(
-        self,
-        key: str,
-        value: set[Move] | dict[int, set[Move]],
-    ):
->>>>>>> 9ae5e361
         """Assigning method for movepool
 
         Parameters
         ----------
         key : str
             Element in specific to set
-<<<<<<< HEAD
         value : set[Move] | frozendict[int, set[Move]]
-=======
-        value : Union[move_set, frozendict[int, move_set]]
->>>>>>> 9ae5e361
             Values to set
         """
         self.assign(key, value)
@@ -485,22 +403,14 @@
         def foo(moves: Iterable[Move]):
             data = filter(lambda x: x not in total_remove, moves)
             items = sorted(data, key=lambda x: x.name)
-<<<<<<< HEAD
             return frozenset(items)
 
         level = {k: foo(v) for k, v in sorted(self.level.items())}
-=======
-            return frozen_set(items)
->>>>>>> 9ae5e361
 
         level = {k: foo(v) for k, v in sorted(self.level.items())}
 
         return Movepool(
-<<<<<<< HEAD
             level=frozendict(level),
-=======
-            level=frozen_dict(level),
->>>>>>> 9ae5e361
             tm=foo(self.tm),
             event=foo(self.event),
             tutor=foo(self.event),
@@ -509,15 +419,9 @@
         )
 
     def add_level_moves(self, level: int, *moves: Move):
-<<<<<<< HEAD
         aux = dict(self.level.setdefault(level, frozenset()))
         aux[level] |= frozenset(moves)
         self.level = frozendict(aux)
-=======
-        aux = self.level.setdefault(level, frozen_set())
-        aux = dict(aux) | {level: frozen_set(moves)}
-        self.level = frozen_dict(aux)
->>>>>>> 9ae5e361
 
     def remove_level_moves(self, level: int, *moves: Move):
         if total := self.level.get(level, set()) - frozenset(moves):
@@ -624,7 +528,6 @@
 
         def foo(moves: frozenset[Move]) -> list[str]:
             """Inner method for conversion
-<<<<<<< HEAD
 
             Parameters
             ----------
@@ -638,21 +541,6 @@
             """
             return sorted(move.name for move in moves)
 
-=======
-
-            Parameters
-            ----------
-            moves : frozenset[Move]
-                moves to convert
-
-            Returns
-            -------
-            list[str]
-                List of move Names
-            """
-            return sorted(move.name for move in moves)
-
->>>>>>> 9ae5e361
         elements = dict(
             level={k: foo(v) for k, v in sorted(self.level.items()) if v},
             egg=foo(self.egg),
@@ -671,22 +559,12 @@
 
         Returns
         -------
-<<<<<<< HEAD
         frozenset[Move]
             Frozenset out of level moves
         """
         moves: set[Move] = set()
         moves.update(*self.level.values())
         return frozenset(moves)
-=======
-        move_set
-            Frozenset out of level moves
-        """
-        moves: set[Move] = set()
-        for level in self.level.values():
-            moves.update(level)
-        return frozen_set(moves)
->>>>>>> 9ae5e361
 
     def copy(self):
         return Movepool() + self
