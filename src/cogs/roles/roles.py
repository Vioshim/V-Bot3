--- conflicted
+++ resolved
@@ -11,11 +11,6 @@
 # WITHOUT WARRANTIES OR CONDITIONS OF ANY KIND, either express or implied.
 # See the License for the specific language governing permissions and
 # limitations under the License.
-<<<<<<< HEAD
-
-=======
-from abc import ABCMeta, abstractmethod
->>>>>>> 9ae5e361
 from collections import OrderedDict
 from datetime import datetime
 from difflib import get_close_matches
@@ -26,10 +21,6 @@
 from discord import (
     AllowedMentions,
     ButtonStyle,
-<<<<<<< HEAD
-=======
-    CategoryChannel,
->>>>>>> 9ae5e361
     Color,
     Embed,
     File,
@@ -40,26 +31,16 @@
     Role,
     SelectOption,
     TextStyle,
-<<<<<<< HEAD
     Thread,
-=======
->>>>>>> 9ae5e361
     Webhook,
 )
 from discord.ui import Button, Modal, Select, TextInput, View, button, select
 from discord.utils import get, utcnow
 
-<<<<<<< HEAD
 from src.pagination.complex import Complex
 from src.structures.character import Character
 from src.structures.logger import ColoredLogger
 from src.utils.etc import SETTING_EMOJI, WHITE_BAR
-=======
-from src.cogs.roles.area_selection import AreaSelection
-from src.structures.character import Character
-from src.structures.logger import ColoredLogger
-from src.utils.etc import MAP_ELEMENTS, MAP_ELEMENTS2, SETTING_EMOJI, WHITE_BAR, MapPair
->>>>>>> 9ae5e361
 from src.utils.imagekit import Fonts, ImageKit
 from src.views.characters_view import CharactersView
 
@@ -69,7 +50,6 @@
 
 
 __all__ = (
-<<<<<<< HEAD
     "RoleSelect",
     "RPSearchManage",
     "RPRolesView",
@@ -89,16 +69,6 @@
     .set_image(url=WHITE_BAR)
 )
 
-=======
-    "PronounRoles",
-    "BasicRoles",
-    "ColorRoles",
-    "RPSearchRoles",
-    "RPSearchManage",
-    "RPRolesView",
-)
-
->>>>>>> 9ae5e361
 
 def hours(test: datetime) -> int:
     """A function which returns the time between a date and today
@@ -144,7 +114,6 @@
 )
 
 
-<<<<<<< HEAD
 def get_role(items: Iterable, guild: Guild):
     for x in items:
         if isinstance(x, SelectOption):
@@ -154,15 +123,10 @@
 
 
 class RoleSelect(View):
-=======
-class RoleSelect(View, metaclass=ABCMeta):
-    @abstractmethod
->>>>>>> 9ae5e361
     async def choice(self, ctx: Interaction, sct: Select):
         resp: InteractionResponse = ctx.response
         member: Member = ctx.user
         guild = ctx.guild
-<<<<<<< HEAD
 
         roles: set[Role] = set(get_role(sct.values, guild))
         total: set[Role] = set(get_role(sct.options, guild))
@@ -190,55 +154,12 @@
 
         await ctx.followup.send(embed=embed, ephemeral=True)
 
-=======
-
-        def get_role(items: Iterable):
-            for x in items:
-                if isinstance(x, SelectOption):
-                    x = x.value
-                if role := guild.get_role(int(x)):
-                    yield role
-
-        roles = set(get_role(sct.values))
-        total = set(get_role(sct.options))
-
-        await resp.defer(ephemeral=True, thinking=True)
-
-        embed = Embed(
-            title=sct.placeholder.removeprefix("Select "),
-            color=Color.blurple(),
-            timestamp=utcnow(),
-        )
-        embed.set_image(url=WHITE_BAR)
-        embed.set_footer(text=guild.name, icon_url=guild.icon.url)
-
-        if add := set(roles) - set(member.roles):
-            embed.add_field(
-                name="**__Roles Added__**",
-                value="\n".join(f"> • {role.mention}" for role in add),
-                inline=False,
-            )
-            await member.add_roles(*add)
-        if remove := (total - roles) & set(member.roles):
-            embed.add_field(
-                name="**__Roles Removed__**",
-                value="\n".join(f"> • {role.mention}" for role in remove),
-                inline=False,
-            )
-            await member.remove_roles(*remove)
-
-        await ctx.followup.send(embed=embed, ephemeral=True)
-
-
-class PronounRoles(RoleSelect):
->>>>>>> 9ae5e361
     @select(
         placeholder="Select Pronoun Roles",
         custom_id="pronouns",
         min_values=0,
         max_values=3,
         options=[
-<<<<<<< HEAD
             SelectOption(label="He", value="738230651840626708", emoji="\N{MALE SIGN}"),
             SelectOption(label="She", value="738230653916807199", emoji="\N{FEMALE SIGN}"),
             SelectOption(label="Them", value="874721683381030973", emoji=None),
@@ -246,27 +167,6 @@
     )
     async def pronouns_choice(self, ctx: Interaction, sct: Select):
         await self.choice(ctx, sct)
-=======
-            SelectOption(
-                label="He",
-                value="738230651840626708",
-                emoji="\N{MALE SIGN}",
-            ),
-            SelectOption(
-                label="She",
-                value="738230653916807199",
-                emoji="\N{FEMALE SIGN}",
-            ),
-            SelectOption(
-                label="Them",
-                value="874721683381030973",
-                emoji=None,
-            ),
-        ],
-    )
-    async def choice(self, ctx: Interaction, sct: Select):
-        await super(PronounRoles, self).choice(ctx, sct)
->>>>>>> 9ae5e361
 
     @select(
         placeholder="Select Color Roles",
@@ -294,7 +194,6 @@
     async def colors_choice(self, ctx: Interaction, sct: Select):
         await self.choice(ctx, sct)
 
-<<<<<<< HEAD
     @select(
         placeholder="Select Basic Roles",
         custom_id="basic",
@@ -302,108 +201,6 @@
         max_values=3,
         options=[
             SelectOption(
-=======
-class ColorRoles(RoleSelect):
-    @select(
-        placeholder="Select Color Roles",
-        custom_id="colors",
-        options=[
-            SelectOption(
-                label="Red",
-                value="794274172813312000",
-                emoji=":red:952523311395528728",
-            ),
-            SelectOption(
-                label="Crimson",
-                value="794274956296847370",
-                emoji=":crimson:952523311680745492",
-            ),
-            SelectOption(
-                label="Orange",
-                value="794275894209282109",
-                emoji=":orange:952523311756218428",
-            ),
-            SelectOption(
-                label="Golden",
-                emoji=":golden:952523311429074966",
-                value="794275428696064061",
-            ),
-            SelectOption(
-                label="Yellow",
-                emoji=":yellow:952523311697494086",
-                value="794274424777080884",
-            ),
-            SelectOption(
-                label="Green",
-                emoji=":green:952523311890452520",
-                value="794274561570504765",
-            ),
-            SelectOption(
-                label="Lime",
-                emoji=":lime:952523311865270302",
-                value="794276035326902342",
-            ),
-            SelectOption(
-                label="Cyan",
-                emoji=":cyan:952523311735255100",
-                value="794276172762185799",
-            ),
-            SelectOption(
-                label="Light Blue",
-                emoji=":light_blue:952523313794670622",
-                value="794274301707812885",
-            ),
-            SelectOption(
-                label="Deep Blue",
-                emoji=":deep_blue:952523311680725013",
-                value="794275553477394475",
-            ),
-            SelectOption(
-                label="Violet",
-                emoji=":violet:952523311743660052",
-                value="794275765533278208",
-            ),
-            SelectOption(
-                label="Pink",
-                emoji=":pink:952523311743635486",
-                value="794274741061025842",
-            ),
-            SelectOption(
-                label="Light Brown",
-                emoji=":light_brown:952523311764627536",
-                value="794275107958292500",
-            ),
-            SelectOption(
-                label="Dark Brown",
-                emoji=":dark_brown:952523311642972200",
-                value="794275288271028275",
-            ),
-            SelectOption(
-                label="Silver",
-                emoji=":silver:952523311680745532",
-                value="850018780762472468",
-            ),
-            SelectOption(
-                label="Gray",
-                emoji=":gray:952523311714295898",
-                value="794273806176223303",
-            ),
-        ],
-        min_values=0,
-    )
-    async def choice(self, ctx: Interaction, sct: Select):
-        await super(ColorRoles, self).choice(ctx, sct)
-
-
-class BasicRoles(RoleSelect):
-    @select(
-        placeholder="Select Basic Roles",
-        custom_id="basic",
-        min_values=0,
-        max_values=2,
-        options=[
-            SelectOption(
->>>>>>> 9ae5e361
                 label="Radio",
                 emoji="\N{DIAMOND SHAPE WITH A DOT INSIDE}",
                 value="805878418225889280",
@@ -423,39 +220,9 @@
             ),
         ],
     )
-<<<<<<< HEAD
     async def basic_choice(self, ctx: Interaction, sct: Select):
         await self.choice(ctx, sct)
 
-=======
-    async def choice(self, ctx: Interaction, sct: Select):
-        await super(BasicRoles, self).choice(ctx, sct)
-
-
-class RPSearchRoles(RoleSelect):
-    async def interaction_check(self, interaction: Interaction) -> bool:
-        resp: InteractionResponse = interaction.response
-        member: Member = interaction.user
-        role = get(interaction.guild.roles, name="Registered")
-        if role and role not in member.roles:
-            view = View()
-            view.add_item(
-                Button(
-                    label="OC Submissions",
-                    url="https://discord.com/channels/719343092963999804/852180971985043466/961345742222536744",
-                    emoji="\N{OPEN BOOK}",
-                )
-            )
-
-            await resp.send_message(
-                "In order to use this function, you have to make a character.",
-                view=view,
-                ephemeral=True,
-            )
-            return False
-        return True
-
->>>>>>> 9ae5e361
     @select(
         placeholder="Select RP Search Roles",
         custom_id="rp-search",
@@ -471,7 +238,6 @@
             for key, item in RP_SEARCH_ROLES.items()
         ],
     )
-<<<<<<< HEAD
     async def rp_search_choice(self, ctx: Interaction, sct: Select):
         resp: InteractionResponse = ctx.response
         member: Member = ctx.user
@@ -497,185 +263,6 @@
 
 class RPSearchManage(View):
     def __init__(self, member_id: int | Member, ocs: set[int | Character] = None):
-=======
-    async def choice(self, ctx: Interaction, sct: Select):
-        await super(RPSearchRoles, self).choice(ctx, sct)
-
-
-class RegionView(View):
-    def __init__(self, info: MapPair):
-        super(RegionView, self).__init__(timeout=None)
-        self.info = info
-        self.unlock.custom_id = f"unlock-{info.category}"
-        self.lock.custom_id = f"lock-{info.category}"
-        self.read.custom_id = f"read-{info.category}"
-
-    async def perms_setter(self, ctx: Interaction, btn: Button) -> None:
-        """Enable/Disable reading permissions
-
-        Parameters
-        ----------
-        ctx : Interaction
-            interaction
-        btn : Button
-            button
-        """
-        resp: InteractionResponse = ctx.response
-        role: Role = ctx.guild.get_role(self.info.role)
-        btn.disabled = True
-        spectator = ctx.guild.get_role(957069729741287434)
-        await resp.edit_message(view=self)
-        if spectator in ctx.user.roles:
-            await ctx.user.remove_roles(spectator)
-        if btn.label == "Obtain Access":
-            await ctx.user.add_roles(role)
-            word = "Enabling"
-        else:
-            await ctx.user.remove_roles(role)
-            word = "Disabling"
-        ctx.client.logger.info(
-            "%s reading permissions for %s at %s",
-            word,
-            str(ctx.user),
-            role.name,
-        )
-
-    @button(label="Obtain Access", custom_id="unlock")
-    async def unlock(self, ctx: Interaction, btn: Button) -> None:
-        await self.perms_setter(ctx, btn)
-
-    @button(label="Remove Access", custom_id="lock")
-    async def lock(self, ctx: Interaction, btn: Button) -> None:
-        await self.perms_setter(ctx, btn)
-
-    @button(label="More Information", custom_id="read")
-    async def read(self, ctx: Interaction, _: Button) -> None:
-        """Read Information
-
-        Parameters
-        ----------
-        btn : Button
-            button
-        ctx : Interaction
-            interaction
-        """
-        category: CategoryChannel = ctx.guild.get_channel(self.info.category)
-        resp: InteractionResponse = ctx.response
-        logger.info(
-            "%s is reading Map Information of %s",
-            str(ctx.user),
-            category.name,
-        )
-        view = AreaSelection(bot=ctx.client, cat=category, member=ctx.user)
-        await resp.send_message(
-            content=f"There's a total of {view.total:02d} OCs in {category.name}.",
-            view=view,
-            ephemeral=True,
-        )
-
-
-class RegionRoles(RoleSelect):
-    @select(
-        placeholder="Select Map Roles",
-        custom_id="region",
-        row=0,
-        max_values=len(MAP_ELEMENTS),
-        options=[
-            SelectOption(
-                label=item.name,
-                description=(item.short_desc or item.desc)[:100],
-                value=item.category,
-                emoji=item.emoji,
-            )
-            for item in MAP_ELEMENTS
-        ],
-    )
-    async def choice(self, ctx: Interaction, sct: Select):
-        resp: InteractionResponse = ctx.response
-        await resp.defer(ephemeral=True, thinking=True)
-        all_roles = {role for x in MAP_ELEMENTS if (role := ctx.guild.get_role(x.role))}
-        spectator: Role = ctx.guild.get_role(957069729741287434)
-        if len(sct.values) == 1:
-            info = MAP_ELEMENTS2[int(sct.values[0])]
-            view = RegionView(info=info)
-            role: Role = ctx.guild.get_role(info.role)
-            view.unlock.disabled = role in ctx.user.roles
-            view.lock.disabled = role not in ctx.user.roles
-            embed = Embed(
-                title=info.name,
-                description=info.desc,
-                timestamp=utcnow(),
-                color=ctx.user.color,
-            )
-            embed.set_image(url=info.image or WHITE_BAR)
-            if icon := ctx.guild.icon:
-                embed.set_footer(
-                    text=ctx.guild.name,
-                    icon_url=icon.url,
-                )
-            else:
-                embed.set_footer(
-                    text=ctx.guild.name,
-                )
-            await ctx.followup.send(
-                view=view,
-                embed=embed,
-                ephemeral=True,
-            )
-        elif choosen_roles := {
-            role for x in map(int, sct.values) if (role := ctx.guild.get_role(MAP_ELEMENTS2[x].role))
-        }:
-            if all_roles != choosen_roles:
-                if removed_roles := (all_roles - choosen_roles) | {spectator}:
-                    await ctx.user.remove_roles(*removed_roles)
-                await ctx.user.add_roles(*choosen_roles)
-            else:
-                await ctx.user.remove_roles(*all_roles)
-                if spectator not in ctx.user.roles:
-                    await ctx.user.add_roles(spectator)
-        else:
-            all_roles.add(spectator)
-            await ctx.user.remove_roles(*all_roles)
-
-        if not resp.is_done():
-            await ctx.followup.send("Roles have been set", ephemeral=True)
-
-    @button(label="Obtain all Map Roles", custom_id="region-all", row=1)
-    async def region_all(self, ctx: Interaction, _: Button):
-        resp: InteractionResponse = ctx.response
-        await resp.defer(ephemeral=True, thinking=True)
-        spectator = ctx.guild.get_role(957069729741287434)
-        if roles := [
-            role for role in map(lambda x: ctx.guild.get_role(x.role), MAP_ELEMENTS) if role in ctx.user.roles
-        ]:
-            await ctx.user.remove_roles(*roles)
-        if spectator in ctx.user.roles:
-            await ctx.followup.send("You already have the Spectator role.", ephemeral=True)
-        else:
-            await ctx.user.add_roles(spectator)
-            await ctx.followup.send("Roles added.", ephemeral=True)
-
-    @button(label="Remove all Map Roles", custom_id="region-none", row=1)
-    async def region_none(self, ctx: Interaction, _: Button):
-        resp: InteractionResponse = ctx.response
-        await resp.defer(ephemeral=True, thinking=True)
-        spectator = ctx.guild.get_role(957069729741287434)
-        if roles := [
-            role for role in map(lambda x: ctx.guild.get_role(x.role), MAP_ELEMENTS) if role in ctx.user.roles
-        ]:
-            await ctx.user.remove_roles(*roles)
-        if spectator in ctx.user.roles:
-            await ctx.user.remove_roles(spectator)
-        await ctx.followup.send("Roles removed.", ephemeral=True)
-
-
-class RPSearchManage(View):
-    def __init__(
-        self,
-        member_id: int | Member,
-        ocs: set[int | Character] = None,
-    ):
->>>>>>> 9ae5e361
         super(RPSearchManage, self).__init__(timeout=None)
         if not isinstance(member_id, int):
             member_id = member_id.id
@@ -691,34 +278,16 @@
     )
     async def check_ocs(self, ctx: Interaction, _: Button):
         resp: InteractionResponse = ctx.response
-<<<<<<< HEAD
         if isinstance(ctx.channel, Thread) and ctx.channel.archived:
             await ctx.channel.edit(archived=True)
-=======
->>>>>>> 9ae5e361
         await resp.defer(ephemeral=True, thinking=True)
         cog = ctx.client.get_cog("Submission")
         if not self.ocs or not (ocs := [x for item in self.ocs if isinstance(x := cog.ocs.get(item, item), Character)]):
             ocs: list[Character] = [oc for oc in cog.ocs.values() if oc.author == self.member_id]
-<<<<<<< HEAD
         view = CharactersView(member=ctx.user, target=ctx, ocs=ocs, keep_working=True)
         embed = view.embed
         if member := ctx.guild.get_member(self.member_id) or ctx.client.get_user(self.member_id):
             embed.set_author(name=member.display_name, icon_url=member.display_avatar.url)
-=======
-        view = CharactersView(
-            member=ctx.user,
-            target=ctx,
-            ocs=ocs,
-            keep_working=True,
-        )
-        embed = view.embed
-        if member := ctx.guild.get_member(self.member_id) or ctx.client.get_user(self.member_id):
-            embed.set_author(
-                name=member.display_name,
-                icon_url=member.display_avatar.url,
-            )
->>>>>>> 9ae5e361
         else:
             member = f"User(ID={self.member_id})"
         async with view.send(ephemeral=True, single=True) as data:
@@ -732,7 +301,6 @@
                 )
 
 
-<<<<<<< HEAD
 def time_message(msg: str, s: int):
     return f"{msg}\nTry again in {s // 3600:02} Hours, {s % 3600 // 60:02} Minutes, {s % 60:02} Seconds"
 
@@ -740,17 +308,6 @@
 class RPModal(Modal):
     def __init__(self, user: Member, role: Role, ocs: set[Character], to_user: Optional[Member] = None) -> None:
         super(RPModal, self).__init__(title=f"Pinging {role.name}")
-=======
-class RPModal(Modal):
-    def __init__(
-        self,
-        user: Member,
-        role: Role,
-        ocs: set[Character],
-        to_user: Optional[Member] = None,
-    ) -> None:
-        super().__init__(title=f"Pinging {role.name}")
->>>>>>> 9ae5e361
         self.user = user
         self.role = role
         self.ocs = ocs
@@ -764,7 +321,6 @@
             placeholder="Character names go here separated by commas, if empty, all ocs will be used.",
             required=False,
             default=text,
-<<<<<<< HEAD
         )
         self.message = TextInput(
             style=TextStyle.paragraph,
@@ -882,120 +438,10 @@
                 self.user.guild.id,
                 msg2.id,
                 ocs,
-=======
-        )
-        self.message = TextInput(
-            style=TextStyle.paragraph,
-            label="Message",
-            placeholder=f"Describe what you're looking for in this {self.role.name} (Optional)",
-            default=f"{user.display_name} is looking to RP with their registered characters.",
-            required=False,
-        )
-        self.add_item(self.names)
-        self.add_item(self.message)
-
-    async def on_submit(self, interaction: Interaction):
-        resp: InteractionResponse = interaction.response
-        await resp.defer(ephemeral=True, thinking=True)
-        info = {x.name.title(): x for x in self.ocs}
-        data = self.names.value or ""
-        items: list[Character] = []
-        for item in data.split("\n"):
-            item = item.removeprefix("-").strip().title()
-            item = item.split("|")[-1].strip()
-            if oc := info.get(item):
-                items.append(oc)
-            elif elements := get_close_matches(item, info, n=1, cutoff=0.85):
-                items.append(info[elements[0]])
-        member: Member = interaction.user
-        embed = Embed(
-            title=self.role.name,
-            color=member.color,
-            description=self.message.value,
-        )
-        guild: Guild = member.guild
-        embed.set_image(url=WHITE_BAR)
-        embed.set_footer(text=guild.name, icon_url=guild.icon.url)
-        items = list(OrderedDict.fromkeys(items))
-        kit = ImageKit(base="OC_list_9a1DZPDet.png", width=1500, height=1000)
-        for index, oc in enumerate(items[:6]):
-            x = 500 * (index % 3) + 25
-            y = 500 * int(index / 3) + 25
-            kit.add_image(image=oc.image_url, height=450, width=450, x=x, y=y)
-            for index, item in enumerate(oc.types):
-                kit.add_image(image=item.icon, width=200, height=44, x=250 + x, y=y + 44 * index)
-            kit.add_text(
-                text=oc.name,
-                width=330,
-                x=x,
-                y=y + 400,
-                background=0xFFFFFF,
-                background_transparency=70,
-                font=Fonts.Whitney_Black,
-                font_size=36,
-            )
-            if oc.pronoun.image:
-                kit.add_image(image=oc.pronoun.image, height=120, width=120, x=x + 325, y=y + 325)
-        file: File = await interaction.client.get_file(kit.url)
-        embed.set_image(url=f"attachment://{file.filename}")
-        reference = self.role
-        channel = 958122815171756042
-        name = f"{self.role.name} - {self.user.display_name}"
-        if self.to_user:
-            channel = 740568087820238919
-            reference = self.to_user
-            name += f" - {self.to_user.display_name}"
-        elif self.role not in self.user.roles:
-            await self.user.add_roles(self.role)
-
-        webhook: Webhook = await interaction.client.webhook(channel, reason="RP Search")
-        embed.set_image(url="attachment://image.png")
-
-        kwargs = dict(
-            content=reference.mention,
-            allowed_mentions=AllowedMentions(roles=True, users=True),
-            embed=embed,
-            view=RPSearchManage(member, items),
-            username=member.display_name,
-            avatar_url=member.display_avatar.url,
-            file=file,
-        )
-        msg1 = await webhook.send(wait=True, **kwargs)
-        thread = await msg1.create_thread(name=name)
-        kwargs["thread"] = thread
-        del kwargs["content"]
-        embed.set_image(url=WHITE_BAR)
-        msg2 = await webhook.send(wait=True, **kwargs)
-        await thread.add_user(self.user)
-        cog0 = interaction.client.get_cog("Submission")
-        cog1 = interaction.client.get_cog("Roles")
-        cog1.cool_down[reference.id] = utcnow()
-        cog1.role_cool_down[reference.id] = utcnow()
-        cog1.last_claimer[reference.id] = member.id
-        ocs = [oc for oc in cog0.ocs.values() if oc.author == member.id]
-        ocs = [] if len(ocs) == self.ocs else [oc.id for oc in self.ocs]
-        async with interaction.client.database() as db:
-            await db.execute(
-                """
-                INSERT INTO RP_SEARCH(ID, MEMBER, ROLE, SERVER, MESSAGE, OCS)
-                VALUES ($1, $2, $3, $4, $5, $6)
-                """,
-                msg1.id,
-                member.id,
-                reference.id,
-                member.guild.id,
-                msg2.id,
-                ocs,
-            )
-            await interaction.followup.send(
-                content="Ping has been done successfully.",
-                ephemeral=True,
->>>>>>> 9ae5e361
             )
             await interaction.followup.send(content="Ping has been done successfully.", ephemeral=True)
         self.stop()
 
-<<<<<<< HEAD
 
 class RPSearchComplex(Complex[Member]):
     def __init__(
@@ -1035,9 +481,6 @@
             self.stop()
 
 
-=======
-
->>>>>>> 9ae5e361
 class RPRolesView(View):
     @select(
         placeholder="Select a role to Ping",
@@ -1048,7 +491,6 @@
                 emoji="\N{LEFT-POINTING MAGNIFYING GLASS}",
                 value=str(item),
                 description=f"Pings {key} RP search.",
-<<<<<<< HEAD
             )
             for key, item in RP_SEARCH_ROLES.items()
         ],
@@ -1079,43 +521,4 @@
                     if thread.archived:
                         await thread.edit(archived=False)
                     await thread.add_user(member)
-                    await thread.add_user(choice)
-=======
-            )
-            for key, item in RP_SEARCH_ROLES.items()
-        ],
-    )
-    async def choice(self, interaction: Interaction, sct: Select):
-        resp: InteractionResponse = interaction.response
-        member: Member = interaction.user
-        cog = interaction.client.get_cog("Roles")
-        role: Role = interaction.guild.get_role(int(sct.values[0]))
-        if cog.last_claimer.get(role.id) == member.id:
-            return await resp.send_message(
-                "You're the last user that pinged this role, no need to keep pinging, just ask in the RP planning and discuss.",
-                ephemeral=True,
-            )
-        if hours((val := cog.cool_down.get(member.id))) < 2:
-            s = 7200 - seconds(val)
-            return await resp.send_message(
-                "You're in cool down, you pinged one of the roles recently.\n"
-                f"Try again in {s // 3600:02} Hours, {s % 3600 // 60:02} Minutes, {s % 60:02} Seconds",
-                ephemeral=True,
-            )
-        if hours((val := cog.role_cool_down.get(role.id))) < 2:
-            s = 7200 - seconds(val)
-            return await resp.send_message(
-                "Thread is in cool down, check the ping at <#958122815171756042>.\n"
-                f"Try again in {s // 3600:02} Hours, {s % 3600 // 60:02} Minutes, {s % 60:02} Seconds",
-                ephemeral=True,
-            )
-        cog = interaction.client.get_cog("Submission")
-        ocs = [oc for oc in cog.ocs.values() if oc.author == member.id]
-        await resp.send_modal(
-            RPModal(
-                user=member,
-                role=role,
-                ocs=ocs,
-            )
-        )
->>>>>>> 9ae5e361
+                    await thread.add_user(choice)